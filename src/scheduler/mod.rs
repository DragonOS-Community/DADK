use std::{
    collections::{BTreeMap, HashMap},
    fmt::Debug,
    path::PathBuf,
    process::exit,
    sync::{
        atomic::{AtomicI32, Ordering},
        Arc, Mutex, RwLock,
    },
    thread::ThreadId,
};

use log::{error, info};

use crate::{
    console::Action,
    executor::{target::Target, Executor},
    parser::task::DADKTask,
};

use self::task_deque::TASK_DEQUE;

pub mod task_deque;

lazy_static! {
    // 线程id与任务实体id映射表
    pub static ref TID_EID: Mutex<HashMap<ThreadId,i32>> = Mutex::new(HashMap::new());
}

/// # 调度实体内部结构
#[derive(Debug, Clone)]
pub struct InnerEntity {
    /// 任务ID
    id: i32,
    file_path: PathBuf,
    /// 任务
    task: DADKTask,
<<<<<<< HEAD
    /// 入度
    indegree: usize,
    /// 子节点
    children: Vec<Arc<SchedEntity>>,
}

/// # 调度实体
#[derive(Debug)]
pub struct SchedEntity {
    inner: Mutex<InnerEntity>,
=======
    /// target管理
    target: Option<Target>,
>>>>>>> 743e9fda
}

impl PartialEq for SchedEntity {
    fn eq(&self, other: &Self) -> bool {
        self.inner.lock().unwrap().id == other.inner.lock().unwrap().id
    }
}

impl SchedEntity {
    #[allow(dead_code)]
    pub fn id(&self) -> i32 {
        self.inner.lock().unwrap().id
    }

    #[allow(dead_code)]
    pub fn file_path(&self) -> PathBuf {
        self.inner.lock().unwrap().file_path.clone()
    }

    #[allow(dead_code)]
    pub fn task(&self) -> DADKTask {
        self.inner.lock().unwrap().task.clone()
    }

    /// 入度加1
    pub fn add_indegree(&self) {
        self.inner.lock().unwrap().indegree += 1;
    }

    /// 入度减1
    pub fn sub_indegree(&self) -> usize {
        self.inner.lock().unwrap().indegree -= 1;
        return self.inner.lock().unwrap().indegree;
    }

    /// 增加子节点
    pub fn add_child(&self, entity: Arc<SchedEntity>) {
        self.inner.lock().unwrap().children.push(entity);
    }

    /// 获取入度
    pub fn indegree(&self) -> usize {
        self.inner.lock().unwrap().indegree
    }

    /// 当前任务完成后，所有子节点入度减1
    ///
    /// ## 参数
    ///
    /// 无
    ///
    /// ## 返回值
    ///
    /// 所有入度为0的子节点集合
    pub fn sub_children_indegree(&self) -> Vec<Arc<SchedEntity>> {
        let mut zero_child = Vec::new();
        let children = &self.inner.lock().unwrap().children;
        for child in children.iter() {
            if child.sub_indegree() == 0 {
                zero_child.push(child.clone());
            }
        }
        return zero_child;
    }

    #[allow(dead_code)]
    pub fn target(&self) -> &Option<Target> {
        &self.target
    }

    #[allow(dead_code)]
    pub fn target_mut(&mut self) -> &mut Option<Target> {
        &mut self.target
    }
}

/// # 调度实体列表
///
/// 用于存储所有的调度实体
#[derive(Debug)]
pub struct SchedEntities {
    /// 任务ID到调度实体的映射
    id2entity: RwLock<BTreeMap<i32, Arc<SchedEntity>>>,
}

impl SchedEntities {
    pub fn new() -> Self {
        Self {
            id2entity: RwLock::new(BTreeMap::new()),
        }
    }

    pub fn add(&mut self, entity: Arc<SchedEntity>) {
        self.id2entity
            .write()
            .unwrap()
            .insert(entity.id(), entity.clone());
    }

    #[allow(dead_code)]
    pub fn get(&self, id: i32) -> Option<Arc<SchedEntity>> {
        self.id2entity.read().unwrap().get(&id).cloned()
    }

    pub fn get_by_name_version(&self, name: &str, version: &str) -> Option<Arc<SchedEntity>> {
        for e in self.id2entity.read().unwrap().iter() {
            if e.1.task().name_version_env() == DADKTask::name_version_uppercase(name, version) {
                return Some(e.1.clone());
            }
        }
        return None;
    }

    pub fn entities(&self) -> Vec<Arc<SchedEntity>> {
        let mut v = Vec::new();
        for e in self.id2entity.read().unwrap().iter() {
            v.push(e.1.clone());
        }
        return v;
    }

    pub fn id2entity(&self) -> BTreeMap<i32, Arc<SchedEntity>> {
        self.id2entity.read().unwrap().clone()
    }

    #[allow(dead_code)]
    pub fn len(&self) -> usize {
        self.id2entity.read().unwrap().len()
    }

    #[allow(dead_code)]
    pub fn is_empty(&self) -> bool {
        self.id2entity.read().unwrap().is_empty()
    }

    #[allow(dead_code)]
    pub fn clear(&mut self) {
        self.id2entity.write().unwrap().clear();
    }

    pub fn topo_sort(&self) -> Vec<Arc<SchedEntity>> {
        let mut result = Vec::new();
        let mut visited = BTreeMap::new();
        let btree = self.id2entity.write().unwrap().clone();
        for entity in btree.iter() {
            if !visited.contains_key(entity.0) {
                let r = self.dfs(entity.1, &mut visited, &mut result);
                if r.is_err() {
                    let err = r.unwrap_err();
                    error!("{}", err.display());
                    println!("Please fix the errors above and try again.");
                    std::process::exit(1);
                }
            }
        }
        return result;
    }

    fn dfs(
        &self,
        entity: &Arc<SchedEntity>,
        visited: &mut BTreeMap<i32, bool>,
        result: &mut Vec<Arc<SchedEntity>>,
    ) -> Result<(), DependencyCycleError> {
        visited.insert(entity.id(), false);
        for dep in entity.task().depends.iter() {
            if let Some(dep_entity) = self.get_by_name_version(&dep.name, &dep.version) {
                let guard = self.id2entity.write().unwrap();
                let e = guard.get(&entity.id()).unwrap();
                let d = guard.get(&dep_entity.id()).unwrap();
                e.add_indegree();
                d.add_child(e.clone());
                if let Some(&false) = visited.get(&dep_entity.id()) {
                    // 输出完整环形依赖
                    let mut err = DependencyCycleError::new(dep_entity.clone());

                    err.add(entity.clone(), dep_entity);
                    return Err(err);
                }
                if !visited.contains_key(&dep_entity.id()) {
                    drop(guard);
                    let r = self.dfs(&dep_entity, visited, result);
                    if r.is_err() {
                        let mut err: DependencyCycleError = r.unwrap_err();
                        // 如果错误已经停止传播，则直接返回
                        if err.stop_propagation {
                            return Err(err);
                        }
                        // 如果当前实体是错误的起始实体，则停止传播
                        if entity == &err.head_entity {
                            err.stop_propagation();
                        }
                        err.add(entity.clone(), dep_entity);
                        return Err(err);
                    }
                }
            } else {
                error!(
                    "Dependency not found: {} -> {}",
                    entity.task().name_version(),
                    dep.name_version()
                );
                std::process::exit(1);
            }
        }
        visited.insert(entity.id(), true);
        result.push(entity.clone());
        return Ok(());
    }
}

/// # 任务调度器
#[derive(Debug)]
pub struct Scheduler {
    /// DragonOS sysroot在主机上的路径
    dragonos_dir: PathBuf,
    /// 要执行的操作
    action: Action,
    /// 调度实体列表
    target: SchedEntities,
}

pub enum SchedulerError {
    TaskError(String),
    DependencyNotFound(Arc<SchedEntity>, String),
    RunError(String),
}

impl Debug for SchedulerError {
    fn fmt(&self, f: &mut std::fmt::Formatter<'_>) -> std::fmt::Result {
        match self {
            Self::TaskError(arg0) => {
                write!(f, "TaskError: {}", arg0)
            }
            SchedulerError::DependencyNotFound(current, msg) => {
                write!(
                    f,
                    "For task {}, dependency not found: {}. Please check file: {}",
                    current.task().name_version(),
                    msg,
                    current.file_path().display()
                )
            }
            SchedulerError::RunError(msg) => {
                write!(f, "RunError: {}", msg)
            }
        }
    }
}

impl Scheduler {
    pub fn new(
        dragonos_dir: PathBuf,
        action: Action,
        tasks: Vec<(PathBuf, DADKTask)>,
    ) -> Result<Self, SchedulerError> {
        let entities = SchedEntities::new();

        let mut scheduler = Scheduler {
            dragonos_dir,
            action,
            target: entities,
        };

        let r = scheduler.add_tasks(tasks);
        if r.is_err() {
            error!("Error while adding tasks: {:?}", r);
            return Err(r.err().unwrap());
        }

        return Ok(scheduler);
    }

    /// # 添加多个任务
    ///
    /// 添加任务到调度器中，如果任务已经存在，则返回错误
    pub fn add_tasks(&mut self, tasks: Vec<(PathBuf, DADKTask)>) -> Result<(), SchedulerError> {
        for task in tasks {
            self.add_task(task.0, task.1)?;
        }

        return Ok(());
    }

    /// # 添加一个任务
    ///
    /// 添加任务到调度器中，如果任务已经存在，则返回错误
    pub fn add_task(&mut self, path: PathBuf, task: DADKTask) -> Result<(), SchedulerError> {
        let id: i32 = self.generate_task_id();
<<<<<<< HEAD
        let indegree: usize = 0;
        let children = Vec::new();
        let entity = Arc::new(SchedEntity {
            inner: Mutex::new(InnerEntity {
                id,
                task,
                file_path: path.clone(),
                indegree,
                children,
            }),
=======
        let target = self.generate_task_target(&path, &task.rust_target)?;
        let entity = Rc::new(SchedEntity {
            id,
            task,
            file_path: path.clone(),
            target,
>>>>>>> 743e9fda
        });
        let name_version = (entity.task().name.clone(), entity.task().version.clone());

        if self
            .target
            .get_by_name_version(&name_version.0, &name_version.1)
            .is_some()
        {
            return Err(SchedulerError::TaskError(format!(
                "Task with name [{}] and version [{}] already exists. Config file: {}",
                name_version.0,
                name_version.1,
                path.display()
            )));
        }

        self.target.add(entity.clone());

        info!("Task added: {}", entity.task().name_version());
        return Ok(());
    }

    fn generate_task_id(&self) -> i32 {
        static TASK_ID: AtomicI32 = AtomicI32::new(0);
        return TASK_ID.fetch_add(1, Ordering::SeqCst);
    }

    fn generate_task_target(
        &self,
        path: &PathBuf,
        rust_target: &Option<String>,
    ) -> Result<Option<Target>, SchedulerError> {
        if let Some(rust_target) = rust_target {
            // 如果rust_target字段不为none，说明需要target管理
            // 获取dadk任务路径，用于生成临时dadk文件名
            let file_str = path.as_path().to_str().unwrap();
            let tmp_dadk_path = Target::tmp_dadk(file_str);
            let tmp_dadk_str = tmp_dadk_path.as_path().to_str().unwrap();

            if Target::is_user_target(rust_target) {
                // 如果target文件是用户自己的
                if let Ok(target_path) = Target::user_target_path(rust_target) {
                    let target_path_str = target_path.as_path().to_str().unwrap();
                    let index = target_path_str.rfind('/').unwrap();
                    let target_name = target_path_str[index + 1..].to_string();
                    let tmp_target = PathBuf::from(format!("{}{}", tmp_dadk_str, target_name));
                    return Ok(Some(Target::new(tmp_target)));
                } else {
                    return Err(SchedulerError::TaskError(
                        "The path of target file is invalid.".to_string(),
                    ));
                }
            } else {
                // 如果target文件是内置的
                let tmp_target = PathBuf::from(format!("{}{}.json", tmp_dadk_str, rust_target));
                return Ok(Some(Target::new(tmp_target)));
            }
        }
        return Ok(None);
    }

    /// # 执行调度器中的所有任务
    pub fn run(&self) -> Result<(), SchedulerError> {
        // 准备全局环境变量
        crate::executor::prepare_env(&self.target)
            .map_err(|e| SchedulerError::RunError(format!("{:?}", e)))?;

        match self.action {
            Action::Build | Action::Install => {
                self.run_with_topo_sort()?;
            }
            Action::Clean(_) => self.run_without_topo_sort()?,
            _ => unimplemented!(),
        }

        return Ok(());
    }

    /// Action需要按照拓扑序执行
    ///
    /// Action::Build | Action::Install
    fn run_with_topo_sort(&self) -> Result<(), SchedulerError> {
        // 检查是否有不存在的依赖
        let r = self.check_not_exists_dependency();
        if r.is_err() {
            error!("Error while checking tasks: {:?}", r);
            return r;
        }

        // 对调度实体进行拓扑排序
        let r: Vec<Arc<SchedEntity>> = self.target.topo_sort();

        let action = self.action.clone();
        let dragonos_dir = self.dragonos_dir.clone();
        let id2entity = self.target.id2entity();
        let count = r.len();

        // 启动守护线程
        let handler = std::thread::spawn(move || {
            Self::build_install_daemon(action, dragonos_dir, id2entity, count, &r)
        });

        handler.join().expect("Could not join deamon");

        return Ok(());
    }

    /// Action不需要按照拓扑序执行
    fn run_without_topo_sort(&self) -> Result<(), SchedulerError> {
        // 启动守护线程
        let action = self.action.clone();
        let dragonos_dir = self.dragonos_dir.clone();
        let mut r = self.target.entities();
        let handler = std::thread::spawn(move || {
            Self::clean_daemon(action, dragonos_dir, &mut r);
        });

        handler.join().expect("Could not join deamon");
        return Ok(());
    }

    pub fn execute(action: Action, dragonos_dir: PathBuf, entity: Arc<SchedEntity>) {
        let mut executor = Executor::new(entity.clone(), action.clone(), dragonos_dir.clone())
            .map_err(|e| {
                error!(
                    "Error while creating executor for task {} : {:?}",
                    entity.task().name_version(),
                    e
                );
                exit(-1);
            })
            .unwrap();

        executor
            .execute()
            .map_err(|e| {
                error!(
                    "Error while executing task {} : {:?}",
                    entity.task().name_version(),
                    e
                );
                exit(-1);
            })
            .unwrap();
    }

    /// 构建和安装DADK任务的守护线程
    ///
    /// ## 参数
    ///
    /// - `action` : 要执行的操作
    /// - `dragonos_dir` : DragonOS sysroot在主机上的路径
    /// - `id2entity` : DADK任务id与实体映射表
    /// - `count` : 当前剩余任务数
    /// - `r` : 总任务实体表
    ///
    /// ## 返回值
    ///
    /// 无
    pub fn build_install_daemon(
        action: Action,
        dragonos_dir: PathBuf,
        id2entity: BTreeMap<i32, Arc<SchedEntity>>,
        mut count: usize,
        r: &Vec<Arc<SchedEntity>>,
    ) {
        log::warn!("daemon");
        let mut guard = TASK_DEQUE.lock().unwrap();
        // 初始化0入度的任务实体
        let mut zero_entity: Vec<Arc<SchedEntity>> = Vec::new();
        for e in r.iter() {
            if e.indegree() == 0 {
                zero_entity.push(e.clone());
            }
        }

        while count > 0 {
            // 将入度为0的任务实体加入任务队列中，直至没有入度为0的任务实体 或 任务队列满了
            while !zero_entity.is_empty()
                && guard.build_install_task(
                    action.clone(),
                    dragonos_dir.clone(),
                    zero_entity.last().unwrap().clone(),
                )
            {
                zero_entity.pop();
            }

            let queue = guard.queue_mut();
            // 如果任务线程已完成，将其从任务队列中删除，并把它的子节点入度减1，如果有0入度子节点，则加入zero_entity，后续可以加入任务队列中
            queue.retain(|x| {
                if x.is_finished() {
                    count -= 1;
                    let tid = x.thread().id();
                    let eid = *TID_EID.lock().unwrap().get(&tid).unwrap();
                    let entity = id2entity.get(&eid).unwrap();
                    let zero = entity.sub_children_indegree();
                    for e in zero.iter() {
                        zero_entity.push(e.clone());
                    }
                    return false;
                }
                return true;
            })
        }
    }

    /// 清理DADK任务的守护线程
    ///
    /// ## 参数
    ///
    /// - `action` : 要执行的操作
    /// - `dragonos_dir` : DragonOS sysroot在主机上的路径
    /// - `r` : 总任务实体表
    ///
    /// ## 返回值
    ///
    /// 无
    pub fn clean_daemon(action: Action, dragonos_dir: PathBuf, r: &mut Vec<Arc<SchedEntity>>) {
        let mut guard = TASK_DEQUE.lock().unwrap();
        while !guard.queue().is_empty() && !r.is_empty() {
            guard.clean_task(action, dragonos_dir.clone(), r.pop().unwrap().clone());
        }
    }

    /// # 检查是否有不存在的依赖
    ///
    /// 如果某个任务的dependency中的任务不存在，则返回错误
    fn check_not_exists_dependency(&self) -> Result<(), SchedulerError> {
        for entity in self.target.entities().iter() {
            for dependency in entity.task().depends.iter() {
                let name_version = (dependency.name.clone(), dependency.version.clone());
                if !self
                    .target
                    .get_by_name_version(&name_version.0, &name_version.1)
                    .is_some()
                {
                    return Err(SchedulerError::DependencyNotFound(
                        entity.clone(),
                        format!("name:{}, version:{}", name_version.0, name_version.1,),
                    ));
                }
            }
        }

        return Ok(());
    }
}

/// # 环形依赖错误路径
///
/// 本结构体用于在回溯过程中记录环形依赖的路径。
///
/// 例如，假设有如下依赖关系：
///
/// ```text
/// A -> B -> C -> D -> A
/// ```
///
/// 则在DFS回溯过程中，会依次记录如下路径：
///
/// ```text
/// D -> A
/// C -> D
/// B -> C
/// A -> B
pub struct DependencyCycleError {
    /// # 起始实体
    /// 本错误的起始实体，即环形依赖的起点
    head_entity: Arc<SchedEntity>,
    /// 是否停止传播
    stop_propagation: bool,
    /// 依赖关系
    dependencies: Vec<(Arc<SchedEntity>, Arc<SchedEntity>)>,
}

impl DependencyCycleError {
    pub fn new(head_entity: Arc<SchedEntity>) -> Self {
        Self {
            head_entity,
            stop_propagation: false,
            dependencies: Vec::new(),
        }
    }

    pub fn add(&mut self, current: Arc<SchedEntity>, dependency: Arc<SchedEntity>) {
        self.dependencies.push((current, dependency));
    }

    pub fn stop_propagation(&mut self) {
        self.stop_propagation = true;
    }

    #[allow(dead_code)]
    pub fn dependencies(&self) -> &Vec<(Arc<SchedEntity>, Arc<SchedEntity>)> {
        &self.dependencies
    }

    pub fn display(&self) -> String {
        let mut tmp = self.dependencies.clone();
        tmp.reverse();

        let mut ret = format!("Dependency cycle detected: \nStart ->\n");
        for (current, dep) in tmp.iter() {
            ret.push_str(&format!(
                "->\t{} ({})\t--depends-->\t{} ({})\n",
                current.task().name_version(),
                current.file_path().display(),
                dep.task().name_version(),
                dep.file_path().display()
            ));
        }
        ret.push_str("-> End");
        return ret;
    }
}<|MERGE_RESOLUTION|>--- conflicted
+++ resolved
@@ -35,21 +35,18 @@
     file_path: PathBuf,
     /// 任务
     task: DADKTask,
-<<<<<<< HEAD
     /// 入度
     indegree: usize,
     /// 子节点
     children: Vec<Arc<SchedEntity>>,
+    /// target管理
+    target: Option<Target>,
 }
 
 /// # 调度实体
 #[derive(Debug)]
 pub struct SchedEntity {
     inner: Mutex<InnerEntity>,
-=======
-    /// target管理
-    target: Option<Target>,
->>>>>>> 743e9fda
 }
 
 impl PartialEq for SchedEntity {
@@ -93,6 +90,11 @@
     /// 获取入度
     pub fn indegree(&self) -> usize {
         self.inner.lock().unwrap().indegree
+    }
+
+    /// 获取target
+    pub fn target(&self) -> Option<Target> {
+        self.inner.lock().unwrap().target.clone()
     }
 
     /// 当前任务完成后，所有子节点入度减1
@@ -113,16 +115,6 @@
             }
         }
         return zero_child;
-    }
-
-    #[allow(dead_code)]
-    pub fn target(&self) -> &Option<Target> {
-        &self.target
-    }
-
-    #[allow(dead_code)]
-    pub fn target_mut(&mut self) -> &mut Option<Target> {
-        &mut self.target
     }
 }
 
@@ -339,9 +331,9 @@
     /// 添加任务到调度器中，如果任务已经存在，则返回错误
     pub fn add_task(&mut self, path: PathBuf, task: DADKTask) -> Result<(), SchedulerError> {
         let id: i32 = self.generate_task_id();
-<<<<<<< HEAD
         let indegree: usize = 0;
         let children = Vec::new();
+        let target = self.generate_task_target(&path, &task.rust_target)?;
         let entity = Arc::new(SchedEntity {
             inner: Mutex::new(InnerEntity {
                 id,
@@ -349,15 +341,8 @@
                 file_path: path.clone(),
                 indegree,
                 children,
+                target,
             }),
-=======
-        let target = self.generate_task_target(&path, &task.rust_target)?;
-        let entity = Rc::new(SchedEntity {
-            id,
-            task,
-            file_path: path.clone(),
-            target,
->>>>>>> 743e9fda
         });
         let name_version = (entity.task().name.clone(), entity.task().version.clone());
 
