use std::{
    collections::BTreeMap,
    env::Vars,
    path::PathBuf,
    process::{Command, Stdio},
    sync::{Arc, RwLock},
    time::SystemTime,
};

<<<<<<< HEAD
use chrono::{DateTime, Utc};
use dadk_config::user::UserCleanLevel;
=======
>>>>>>> d2ade6ef
use log::{debug, error, info, warn};

use crate::{
    context::{Action, DadkUserExecuteContext},
    executor::cache::CacheDir,
    parser::{
        task::{CodeSource, PrebuiltSource, TaskType},
        task_log::{BuildStatus, InstallStatus, TaskLog},
    },
    scheduler::{SchedEntities, SchedEntity},
    utils::{file::FileUtils, path::abs_path},
};

use dadk_config::{common::task::TaskEnv, user::UserCleanLevel};

use self::cache::{CacheDirType, TaskDataDir};

pub mod cache;
pub mod source;
#[cfg(test)]
mod tests;

lazy_static! {
    // 全局环境变量的列表
    pub static ref ENV_LIST: RwLock<EnvMap> = RwLock::new(EnvMap::new());
}

#[derive(Debug, Clone)]
pub struct Executor {
    entity: Arc<SchedEntity>,
    action: Action,
    local_envs: EnvMap,
    /// 任务构建结果输出到的目录
    build_dir: CacheDir,
    /// 如果任务需要源文件缓存，则此字段为 Some(CacheDir)，否则为 None（使用本地源文件路径）
    source_dir: Option<CacheDir>,
    /// 任务数据目录
    task_data_dir: TaskDataDir,
    /// DragonOS sysroot的路径
    dragonos_sysroot: PathBuf,
}

impl Executor {
    /// # 创建执行器
    ///
    /// 用于执行一个任务
    ///
    /// ## 参数
    ///
    /// * `entity` - 任务调度实体
    ///
    /// ## 返回值
    ///
    /// * `Ok(Executor)` - 创建成功
    /// * `Err(ExecutorError)` - 创建失败
    pub fn new(
        entity: Arc<SchedEntity>,
        action: Action,
        dragonos_sysroot: PathBuf,
    ) -> Result<Self, ExecutorError> {
        let local_envs = EnvMap::new();
        let build_dir = CacheDir::new(entity.clone(), CacheDirType::Build)?;
        let task_data_dir = TaskDataDir::new(entity.clone())?;

        let source_dir = if CacheDir::need_source_cache(&entity) {
            Some(CacheDir::new(entity.clone(), CacheDirType::Source)?)
        } else {
            None
        };

        let result: Executor = Self {
            action,
            entity,
            local_envs,
            build_dir,
            source_dir,
            task_data_dir,
            dragonos_sysroot,
        };

        return Ok(result);
    }

    /// # 执行任务
    ///
    /// 创建执行器后，调用此方法执行任务。
    /// 该方法会执行以下步骤：
    ///
    /// 1. 创建工作线程
    /// 2. 准备环境变量
    /// 3. 拉取数据（可选）
    /// 4. 执行构建
    pub fn execute(&mut self) -> Result<(), ExecutorError> {
        info!("Execute task: {}", self.entity.task().name_version());

        let r = self.do_execute();
        self.save_task_data(r.clone());
        info!("Task {} finished", self.entity.task().name_version());
        return r;
    }

    /// # 保存任务数据
    fn save_task_data(&self, r: Result<(), ExecutorError>) {
        let mut task_log = self.task_data_dir.task_log();
        match self.action {
            Action::Build => {
                if r.is_ok() {
                    task_log.set_build_status(BuildStatus::Success);
                } else {
                    task_log.set_build_status(BuildStatus::Failed);
                }

                task_log.set_build_time_now();
            }

            Action::Install => {
                if r.is_ok() {
                    task_log.set_install_status(InstallStatus::Success);
                } else {
                    task_log.set_install_status(InstallStatus::Failed);
                }
            }

            Action::Clean(_) => {
                task_log.clean_build_status();
                task_log.clean_install_status();
            }
        }

        self.task_data_dir
            .save_task_log(&task_log)
            .expect("Failed to save task log");
    }

    fn do_execute(&mut self) -> Result<(), ExecutorError> {
        // 准备本地环境变量
        self.prepare_local_env()?;

        match self.action {
            Action::Build => {
                // 构建任务
                self.build()?;
            }
            Action::Install => {
                // 把构建结果安装到DragonOS
                self.install()?;
            }
            Action::Clean(_) => {
                // 清理构建结果
                let r = self.clean();
                if let Err(e) = r {
                    error!(
                        "Failed to clean task {}: {:?}",
                        self.entity.task().name_version(),
                        e
                    );
                }
            }
        }

        return Ok(());
    }

    fn build(&mut self) -> Result<(), ExecutorError> {
        if let Some(status) = self.task_log().build_status() {
            if let Some(build_time) = self.task_log().build_time() {
                let mut last_modified = DateTime::<Utc>::from(SystemTime::UNIX_EPOCH);
                last_modified_time(self.entity.file_path(), &mut last_modified, build_time);

                if *status == BuildStatus::Success
                    && self.entity.task().build_once
                    && last_modified < *build_time
                {
                    info!(
                        "Task {} has been built successfully, skip build.",
                        self.entity.task().name_version()
                    );
                    return Ok(());
                }
            }
        }

<<<<<<< HEAD
        return self.do_build();
    }

    /// # 执行build操作
    fn do_build(&mut self) -> Result<(), ExecutorError> {
        self.mv_target_to_tmp()?;

=======
>>>>>>> d2ade6ef
        // 确认源文件就绪
        self.prepare_input()?;

        let command: Option<Command> = self.create_command()?;
        if let Some(cmd) = command {
            self.run_command(cmd)?;
        }

        // 检查构建结果，如果为空，则抛出警告
        if self.build_dir.is_empty()? {
            warn!(
                "Task {}: build result is empty, do you forget to copy the result to [$DADK_CURRENT_BUILD_DIR]?",
                self.entity.task().name_version(),
            );
        }
        return Ok(());
    }

    fn install(&self) -> Result<(), ExecutorError> {
        if let Some(status) = self.task_log().install_status() {
            if let Some(build_time) = self.task_log().build_time() {
                let mut last_modified = DateTime::<Utc>::from(SystemTime::UNIX_EPOCH);
                last_modified_time(self.entity.file_path(), &mut last_modified, build_time);

                if *status == InstallStatus::Success
                    && self.entity.task().install_once
                    && last_modified < *build_time
                {
                    info!(
                        "Task {} has been installed successfully, skip install.",
                        self.entity.task().name_version()
                    );
                    return Ok(());
                }
            }
        }

        return self.do_install();
    }

    /// # 执行安装操作，把构建结果安装到DragonOS
    fn do_install(&self) -> Result<(), ExecutorError> {
        let binding = self.entity.task();
        let in_dragonos_path = binding.install.in_dragonos_path.as_ref();
        // 如果没有指定安装路径，则不执行安装
        if in_dragonos_path.is_none() {
            return Ok(());
        }
        info!("Installing task: {}", self.entity.task().name_version());
        let mut in_dragonos_path = in_dragonos_path.unwrap().to_string_lossy().to_string();

        debug!("in_dragonos_path: {}", in_dragonos_path);
        // 去除开头的斜杠
        {
            let count_leading_slashes = in_dragonos_path.chars().take_while(|c| *c == '/').count();
            in_dragonos_path = in_dragonos_path[count_leading_slashes..].to_string();
        }
        // 拼接最终的安装路径
        let install_path = abs_path(&self.dragonos_sysroot.join(in_dragonos_path));
        debug!("install_path: {:?}", install_path);
        // 创建安装路径
        std::fs::create_dir_all(&install_path).map_err(|e| {
            ExecutorError::InstallError(format!("Failed to create install path: {}", e.to_string()))
        })?;

        // 拷贝构建结果到安装路径
        let build_dir: PathBuf = self.build_dir.path.clone();
        FileUtils::copy_dir_all(&build_dir, &install_path)
            .map_err(|e| ExecutorError::InstallError(e))?;
        info!("Task {} installed.", self.entity.task().name_version());

        return Ok(());
    }

    fn clean(&self) -> Result<(), ExecutorError> {
        let level = if let Action::Clean(l) = self.action {
            l
        } else {
            panic!(
                "BUG: clean() called with non-clean action. executor details: {:?}",
                self
            );
        };
        info!(
            "Cleaning task: {}, level={level:?}",
            self.entity.task().name_version()
        );

        let r: Result<(), ExecutorError> = match level {
            UserCleanLevel::All => self.clean_all(),
            UserCleanLevel::InSrc => self.clean_src(),
            UserCleanLevel::Output => {
                self.clean_target()?;
                self.clean_cache()
            }
        };

        if let Err(e) = r {
            error!(
                "Failed to clean task: {}, error message: {:?}",
                self.entity.task().name_version(),
                e
            );
            return Err(e);
        }

        return Ok(());
    }

    fn clean_all(&self) -> Result<(), ExecutorError> {
        // 在源文件目录执行清理
        self.clean_src()?;
        // 清理构建结果
        self.clean_target()?;
        // 清理缓存
        self.clean_cache()?;
        return Ok(());
    }

    /// 在源文件目录执行清理
    fn clean_src(&self) -> Result<(), ExecutorError> {
        let cmd: Option<Command> = self.create_command()?;
        if cmd.is_none() {
            // 如果这里没有命令，则认为用户不需要在源文件目录执行清理
            return Ok(());
        }
        info!(
            "{}: Cleaning in source directory: {:?}",
            self.entity.task().name_version(),
            self.src_work_dir()
        );

        let cmd = cmd.unwrap();
        self.run_command(cmd)?;
        return Ok(());
    }

    /// 清理构建输出目录
    fn clean_target(&self) -> Result<(), ExecutorError> {
        info!(
            "{}: Cleaning build target directory: {:?}",
            self.entity.task().name_version(),
            self.build_dir.path
        );

        return self.build_dir.remove_self_recursive();
    }

    /// 清理下载缓存
    fn clean_cache(&self) -> Result<(), ExecutorError> {
        let cache_dir = self.source_dir.as_ref();
        if cache_dir.is_none() {
            // 如果没有缓存目录，则认为用户不需要清理缓存
            return Ok(());
        }
        info!(
            "{}: Cleaning cache directory: {}",
            self.entity.task().name_version(),
            self.src_work_dir().display()
        );
        return cache_dir.unwrap().remove_self_recursive();
    }

    /// 获取源文件的工作目录
    fn src_work_dir(&self) -> PathBuf {
        if let Some(local_path) = self.entity.task().source_path() {
            return local_path;
        }
        return self.source_dir.as_ref().unwrap().path.clone();
    }

    fn task_log(&self) -> TaskLog {
        return self.task_data_dir.task_log();
    }

    /// 为任务创建命令
    fn create_command(&self) -> Result<Option<Command>, ExecutorError> {
        // 获取命令
        let raw_cmd = match self.entity.task().task_type {
            TaskType::BuildFromSource(_) => match self.action {
                Action::Build => self.entity.task().build.build_command.clone(),
                Action::Clean(_) => self.entity.task().clean.clean_command.clone(),
                _ => unimplemented!(
                    "create_command: Action {:?} not supported yet.",
                    self.action
                ),
            },

            TaskType::InstallFromPrebuilt(_) => match self.action {
                Action::Build => self.entity.task().build.build_command.clone(),
                Action::Clean(_) => self.entity.task().clean.clean_command.clone(),
                _ => unimplemented!(
                    "create_command: Action {:?} not supported yet.",
                    self.action
                ),
            },
        };

        if raw_cmd.is_none() {
            return Ok(None);
        }

        let raw_cmd = raw_cmd.unwrap();

        let mut command = Command::new("bash");
        command.current_dir(self.src_work_dir());

        // 设置参数
        command.arg("-c");
        command.arg(raw_cmd);

        // 设置环境变量
        let env_list = ENV_LIST.read().unwrap();
        for (key, value) in env_list.envs.iter() {
            // if key.starts_with("DADK") {
            //     debug!("DADK env found: {}={}", key, value.value);
            // }
            command.env(key, value.value.clone());
        }
        drop(env_list);
        for (key, value) in self.local_envs.envs.iter() {
            debug!("Local env found: {}={}", key, value.value);
            command.env(key, value.value.clone());
        }

        return Ok(Some(command));
    }

    /// # 准备工作线程本地环境变量
    fn prepare_local_env(&mut self) -> Result<(), ExecutorError> {
        let binding = self.entity.task();
        let task_envs: Option<&Vec<TaskEnv>> = binding.envs.as_ref();

        if let Some(task_envs) = task_envs {
            for tv in task_envs.iter() {
                self.local_envs
                    .add(EnvVar::new(tv.key().to_string(), tv.value().to_string()));
            }
        }

        // 添加`DADK_CURRENT_BUILD_DIR`环境变量，便于构建脚本把构建结果拷贝到这里
        self.local_envs.add(EnvVar::new(
            "DADK_CURRENT_BUILD_DIR".to_string(),
            self.build_dir.path.to_str().unwrap().to_string(),
        ));

        return Ok(());
    }

    fn prepare_input(&self) -> Result<(), ExecutorError> {
        // 拉取源文件
        let task = self.entity.task();
        match &task.task_type {
            TaskType::BuildFromSource(cs) => {
                if self.source_dir.is_none() {
                    return Ok(());
                }
                let source_dir = self.source_dir.as_ref().unwrap();
                match cs {
                    CodeSource::Git(git) => {
                        git.prepare(source_dir)
                            .map_err(|e| ExecutorError::PrepareEnvError(e))?;
                    }
                    // 本地源文件，不需要拉取
                    CodeSource::Local(_) => return Ok(()),
                    // 在线压缩包，需要下载
                    CodeSource::Archive(archive) => {
                        archive
                            .download_unzip(source_dir)
                            .map_err(|e| ExecutorError::PrepareEnvError(e))?;
                    }
                }
            }
            TaskType::InstallFromPrebuilt(pb) => {
                match pb {
                    // 本地源文件，不需要拉取
                    PrebuiltSource::Local(local_source) => {
                        let local_path = local_source.path();
                        let target_path = &self.build_dir.path;
                        FileUtils::copy_dir_all(&local_path, &target_path)
                            .map_err(|e| ExecutorError::TaskFailed(e))?; // let mut cmd = "cp -r ".to_string();
                        return Ok(());
                    }
                    // 在线压缩包，需要下载
                    PrebuiltSource::Archive(archive) => {
                        archive
                            .download_unzip(&self.build_dir)
                            .map_err(|e| ExecutorError::PrepareEnvError(e))?;
                    }
                }
            }
        }

        return Ok(());
    }

    fn run_command(&self, mut command: Command) -> Result<(), ExecutorError> {
        let mut child = command
            .stdin(Stdio::inherit())
            .spawn()
            .map_err(|e| ExecutorError::IoError(e.to_string()))?;

        // 等待子进程结束
        let r = child
            .wait()
            .map_err(|e| ExecutorError::IoError(e.to_string()));
        debug!("Command finished: {:?}", r);
        if r.is_ok() {
            let r = r.unwrap();
            if r.success() {
                return Ok(());
            } else {
                // 执行失败，获取最后100行stderr输出
                let errmsg = format!(
                    "Task {} failed, exit code = {}",
                    self.entity.task().name_version(),
                    r.code().unwrap()
                );
                error!("{errmsg}");
                let command_opt = command.output();
                if command_opt.is_err() {
                    return Err(ExecutorError::TaskFailed(
                        "Failed to get command output".to_string(),
                    ));
                }
                let command_opt = command_opt.unwrap();
                let command_output = String::from_utf8_lossy(&command_opt.stderr);
                let mut last_100_outputs = command_output
                    .lines()
                    .rev()
                    .take(100)
                    .collect::<Vec<&str>>();
                last_100_outputs.reverse();
                error!("Last 100 lines msg of stderr:");
                for line in last_100_outputs {
                    error!("{}", line);
                }
                return Err(ExecutorError::TaskFailed(errmsg));
            }
        } else {
            let errmsg = format!(
                "Task {} failed, msg = {:?}",
                self.entity.task().name_version(),
                r.err().unwrap()
            );
            error!("{errmsg}");
            return Err(ExecutorError::TaskFailed(errmsg));
        }
    }
}

#[derive(Debug, Clone)]
pub struct EnvMap {
    pub envs: BTreeMap<String, EnvVar>,
}

impl EnvMap {
    pub fn new() -> Self {
        Self {
            envs: BTreeMap::new(),
        }
    }

    pub fn add(&mut self, env: EnvVar) {
        self.envs.insert(env.key.clone(), env);
    }

    #[allow(dead_code)]
    pub fn get(&self, key: &str) -> Option<&EnvVar> {
        self.envs.get(key)
    }

    pub fn add_vars(&mut self, vars: Vars) {
        for (key, value) in vars {
            self.add(EnvVar::new(key, value));
        }
    }
}

/// # 环境变量
#[derive(Debug, PartialEq, PartialOrd, Eq, Ord, Clone)]
pub struct EnvVar {
    pub key: String,
    pub value: String,
}

impl EnvVar {
    pub fn new(key: String, value: String) -> Self {
        Self { key, value }
    }
}

/// # 任务执行器错误枚举
#[allow(dead_code)]
#[derive(Debug, Clone)]
pub enum ExecutorError {
    /// 准备执行环境错误
    PrepareEnvError(String),
    IoError(String),
    /// 构建执行错误
    TaskFailed(String),
    /// 安装错误
    InstallError(String),
    /// 清理错误
    CleanError(String),
}

/// # 准备全局环境变量
pub fn prepare_env(
    sched_entities: &SchedEntities,
    execute_ctx: &Arc<DadkUserExecuteContext>,
) -> Result<(), ExecutorError> {
    info!("Preparing environment variables...");
    let env_list = create_global_env_list(sched_entities, execute_ctx)?;
    // 写入全局环境变量列表
    let mut global_env_list = ENV_LIST.write().unwrap();
    *global_env_list = env_list;
    return Ok(());
}

/// # 创建全局环境变量列表
fn create_global_env_list(
    sched_entities: &SchedEntities,
    execute_ctx: &Arc<DadkUserExecuteContext>,
) -> Result<EnvMap, ExecutorError> {
    let mut env_list = EnvMap::new();
    let envs: Vars = std::env::vars();
    env_list.add_vars(envs);

    // 为每个任务创建特定的环境变量
    for entity in sched_entities.entities().iter() {
        // 导出任务的构建目录环境变量
        let build_dir = CacheDir::build_dir(entity.clone())?;

        let build_dir_key = CacheDir::build_dir_env_key(&entity)?;
        env_list.add(EnvVar::new(
            build_dir_key,
            build_dir.to_str().unwrap().to_string(),
        ));

        // 如果需要源码缓存目录，则导出
        if CacheDir::need_source_cache(entity) {
            let source_dir = CacheDir::source_dir(entity.clone())?;
            let source_dir_key = CacheDir::source_dir_env_key(&entity)?;
            env_list.add(EnvVar::new(
                source_dir_key,
                source_dir.to_str().unwrap().to_string(),
            ));
        }
    }

    // 创建ARCH环境变量
    let target_arch = execute_ctx.target_arch();
    env_list.add(EnvVar::new("ARCH".to_string(), (*target_arch).into()));

    return Ok(env_list);
}

/// # 获取文件最后的更新时间
///
/// ## 参数
/// * `path` - 文件路径
/// * `last_modified` - 最后的更新时间
/// * `build_time` - 构建时间
fn last_modified_time(
    path: PathBuf,
    last_modified: &mut DateTime<Utc>,
    build_time: &DateTime<Utc>,
) {
    for r in std::fs::read_dir(path).unwrap() {
        if let Ok(entry) = r {
            // 忽略编译产物目录
            if entry.file_name() == "target" {
                continue;
            }

            // 如果其中某一个文件的修改时间在build_time之后，则直接返回，不用继续递归
            if *last_modified > *build_time {
                return;
            }

            let metadata = entry.metadata().unwrap();
            if metadata.is_dir() {
                // 如果是子目录，则递归找改子目录下的文件最后的更新时间
                last_modified_time(entry.path(), last_modified, build_time);
            } else {
                // 比较文件的修改时间和last_modified，取最大值
                *last_modified = std::cmp::max(
                    *last_modified,
                    DateTime::<Utc>::from(metadata.modified().unwrap()),
                );
            }
        }
    }
}<|MERGE_RESOLUTION|>--- conflicted
+++ resolved
@@ -7,11 +7,8 @@
     time::SystemTime,
 };
 
-<<<<<<< HEAD
 use chrono::{DateTime, Utc};
 use dadk_config::user::UserCleanLevel;
-=======
->>>>>>> d2ade6ef
 use log::{debug, error, info, warn};
 
 use crate::{
@@ -25,7 +22,7 @@
     utils::{file::FileUtils, path::abs_path},
 };
 
-use dadk_config::{common::task::TaskEnv, user::UserCleanLevel};
+use dadk_config::common::task::TaskEnv;
 
 use self::cache::{CacheDirType, TaskDataDir};
 
@@ -179,7 +176,7 @@
         if let Some(status) = self.task_log().build_status() {
             if let Some(build_time) = self.task_log().build_time() {
                 let mut last_modified = DateTime::<Utc>::from(SystemTime::UNIX_EPOCH);
-                last_modified_time(self.entity.file_path(), &mut last_modified, build_time);
+                last_modified_time(&self.entity.file_path(), &mut last_modified, build_time);
 
                 if *status == BuildStatus::Success
                     && self.entity.task().build_once
@@ -194,16 +191,11 @@
             }
         }
 
-<<<<<<< HEAD
         return self.do_build();
     }
 
     /// # 执行build操作
     fn do_build(&mut self) -> Result<(), ExecutorError> {
-        self.mv_target_to_tmp()?;
-
-=======
->>>>>>> d2ade6ef
         // 确认源文件就绪
         self.prepare_input()?;
 
@@ -226,7 +218,7 @@
         if let Some(status) = self.task_log().install_status() {
             if let Some(build_time) = self.task_log().build_time() {
                 let mut last_modified = DateTime::<Utc>::from(SystemTime::UNIX_EPOCH);
-                last_modified_time(self.entity.file_path(), &mut last_modified, build_time);
+                last_modified_time(&self.entity.file_path(), &mut last_modified, build_time);
 
                 if *status == InstallStatus::Success
                     && self.entity.task().install_once
@@ -669,33 +661,46 @@
 /// * `last_modified` - 最后的更新时间
 /// * `build_time` - 构建时间
 fn last_modified_time(
-    path: PathBuf,
+    path: &PathBuf,
     last_modified: &mut DateTime<Utc>,
     build_time: &DateTime<Utc>,
 ) {
-    for r in std::fs::read_dir(path).unwrap() {
-        if let Ok(entry) = r {
-            // 忽略编译产物目录
-            if entry.file_name() == "target" {
-                continue;
-            }
-
-            // 如果其中某一个文件的修改时间在build_time之后，则直接返回，不用继续递归
-            if *last_modified > *build_time {
-                return;
-            }
-
-            let metadata = entry.metadata().unwrap();
-            if metadata.is_dir() {
-                // 如果是子目录，则递归找改子目录下的文件最后的更新时间
-                last_modified_time(entry.path(), last_modified, build_time);
-            } else {
-                // 比较文件的修改时间和last_modified，取最大值
-                *last_modified = std::cmp::max(
-                    *last_modified,
-                    DateTime::<Utc>::from(metadata.modified().unwrap()),
-                );
-            }
-        }
+    let dir_last_modified_time =
+        |path: &PathBuf, last_modified: &mut DateTime<Utc>, build_time: &DateTime<Utc>| {
+            for r in std::fs::read_dir(path).unwrap() {
+                if let Ok(entry) = r {
+                    // 忽略编译产物目录
+                    if entry.file_name() == "target" {
+                        continue;
+                    }
+
+                    // 如果其中某一个文件的修改时间在build_time之后，则直接返回，不用继续递归
+                    if *last_modified > *build_time {
+                        return;
+                    }
+
+                    let metadata = entry.metadata().unwrap();
+                    if metadata.is_dir() {
+                        // 如果是子目录，则递归找改子目录下的文件最后的更新时间
+                        last_modified_time(&entry.path(), last_modified, build_time);
+                    } else {
+                        // 比较文件的修改时间和last_modified，取最大值
+                        *last_modified = std::cmp::max(
+                            *last_modified,
+                            DateTime::<Utc>::from(metadata.modified().unwrap()),
+                        );
+                    }
+                }
+            }
+        };
+
+    let metadata = path.metadata().unwrap();
+    if metadata.is_dir() {
+        dir_last_modified_time(path, last_modified, build_time);
+    } else {
+        *last_modified = std::cmp::max(
+            *last_modified,
+            DateTime::<Utc>::from(metadata.modified().unwrap()),
+        );
     }
 }