--- conflicted
+++ resolved
@@ -1,11 +1,7 @@
 use std::path::PathBuf;
 
-<<<<<<< HEAD
 use dadk_config::common::target_arch::TargetArch;
-use serde::{Deserialize, Serialize};
-=======
-use serde::{de::Error, Deserialize, Deserializer, Serialize};
->>>>>>> 5129c63b
+use serde::{de::Error, Deserialize, Serialize};
 
 use crate::executor::source::{ArchiveSource, GitSource, LocalSource};
 
@@ -569,87 +565,4 @@
         }
         return Ok(());
     }
-<<<<<<< HEAD
-=======
-}
-
-/// 目标处理器架构
-#[derive(Debug, Clone, Copy, PartialEq, Eq, PartialOrd, Ord)]
-pub enum TargetArch {
-    Aarch64,
-    X86_64,
-    RiscV64,
-    RiscV32,
-}
-
-impl TargetArch {
-    /// 期望的目标处理器架构（如果修改了枚举，那一定要修改这里）
-    pub const EXPECTED: [&'static str; 4] = ["aarch64", "x86_64", "riscv64", "riscv32"];
-}
-
-impl Default for TargetArch {
-    fn default() -> Self {
-        TargetArch::X86_64
-    }
-}
-
-impl TryFrom<&str> for TargetArch {
-    type Error = String;
-
-    fn try_from(value: &str) -> Result<Self, Self::Error> {
-        match value.trim().to_ascii_lowercase().as_str() {
-            "aarch64" => Ok(TargetArch::Aarch64),
-            "x86_64" => Ok(TargetArch::X86_64),
-            "riscv64" => Ok(TargetArch::RiscV64),
-            "riscv32" => Ok(TargetArch::RiscV32),
-            _ => Err(format!("Unknown target arch: {}", value)),
-        }
-    }
-}
-
-impl Into<&str> for TargetArch {
-    fn into(self) -> &'static str {
-        match self {
-            TargetArch::Aarch64 => "aarch64",
-            TargetArch::X86_64 => "x86_64",
-            TargetArch::RiscV64 => "riscv64",
-            TargetArch::RiscV32 => "riscv32",
-        }
-    }
-}
-
-impl Into<String> for TargetArch {
-    fn into(self) -> String {
-        let x: &str = self.into();
-        x.to_string()
-    }
-}
-
-impl<'de> Deserialize<'de> for TargetArch {
-    fn deserialize<D>(deserializer: D) -> Result<TargetArch, D::Error>
-    where
-        D: Deserializer<'de>,
-    {
-        let s = String::deserialize(deserializer)?;
-
-        let r = TargetArch::try_from(s.as_str());
-        match r {
-            Ok(v) => Ok(v),
-            Err(_) => Err(serde::de::Error::invalid_value(
-                serde::de::Unexpected::Str(s.as_str()),
-                &format!("Expected one of {:?}", TargetArch::EXPECTED).as_str(),
-            )),
-        }
-    }
-}
-
-impl Serialize for TargetArch {
-    fn serialize<S>(&self, serializer: S) -> Result<S::Ok, S::Error>
-    where
-        S: serde::Serializer,
-    {
-        let string: String = Into::into(*self);
-        serializer.serialize_str(string.as_str())
-    }
->>>>>>> 5129c63b
 }